""" Built-in modules """
import logging
import errno
import socket
import sys


def chunk_bytes(bytes_string: bytes, length: int):
    """
    Generator to split the bytes string passed in by the chunk length passed in it should be split
    into.

    :param bytes_string:  The bytes string to be split into chunks specified by the length.
    :param length:  How long each chunk of data should be.
    :return:  The byte parsing generator.
    """
    return (bytes_string[0+i:length+i] for i in range(0, len(bytes_string), length))


def error_query(err_path: str, err_mode: str, err_obj):
    """
    Looks up the errno message to get description.

    :param err_path:  The path to file where the file operation occurred.
    :param err_mode:  The file mode during the error.
    :param err_obj:  The error message instance.
    :return:  Nothing
    """
    # If file does not exist #
    if err_obj.errno == errno.ENOENT:
        print_err(f'{err_path} does not exist')
        logging.exception('%s does not exist\n\n', err_path)

    # If the file does not have read/write access #
    elif err_obj.errno == errno.EPERM:
        print_err(f'{err_path} does not have permissions for {err_mode} file mode,'
                  ' if file exists confirm it is closed')
        logging.exception('%s does not have permissions for %s file mode\n\n', err_path, err_mode)

    # File IO error occurred #
    elif err_obj.errno == errno.EIO:
        print_err(f'IO error occurred during {err_mode} mode on {err_path}')
        logging.exception('IO error occurred during %s mode on %s\n\n', err_mode, err_path)

    # If other unexpected file operation occurs #
    else:
        print_err(f'Unexpected file operation occurred accessing {err_path}: {err_obj.errno}')
        logging.exception('Unexpected file operation occurred accessing %s: %s\n\n',
                          err_path, err_obj.errno)


def int_convert(str_int: str) -> int:
    """
    Convert the passed in size as string to int, handles errors accordingly.

    :param str_int:  The integer passed in string format.
    :return:  The converted integer in it's original form.
    """
    try:
        # Convert file size to integer #
        raw_int = int(str_int)

    # If value can not be converted to int (not string) #
    except ValueError as val_err:
        print_err(f'Error converting file size to integer in incoming thread {val_err}')
        sys.exit(2)

    return raw_int


def port_check(ip: str, port: int) -> bool:
    """
    Creates TCP socket and checks to see if remote port on specified IP address is active.

    :param ip:  The IP address of the remote host to connect to.
    :param port:  The port of the remote host to connect to.
    :return:  The True/False boolean value depending on operation success/failure.
    """
    # Set socket connection timeout #
    socket.setdefaulttimeout(1)
    # Create test TCP socket #
    test_conn = socket.socket(socket.AF_INET, socket.SOCK_STREAM)
    # Attempt connection on remote port with test socket #
    test_res = test_conn.connect_ex((ip, port))
    # Terminate test socket #
    test_conn.close()

    # If connect operation was not successful #
    if not test_res == 0:
        return False

    # If connection operation was successful #
    return True


def print_err(msg: str):
    """
    Prints error message through standard output.

    :param msg:  Error message to be displayed.
    :return:  Nothing
    """
<<<<<<< HEAD
    # Access error queue from other file #
=======
>>>>>>> 14fa7b01
    from file_portal import ERROR_QUEUE
    #  Print error via standard error #
    err_message = f'\n* [ERROR] {msg} *\n'
    # Place formatted error message in error queue #
    ERROR_QUEUE.put(err_message)<|MERGE_RESOLUTION|>--- conflicted
+++ resolved
@@ -100,10 +100,6 @@
     :param msg:  Error message to be displayed.
     :return:  Nothing
     """
-<<<<<<< HEAD
-    # Access error queue from other file #
-=======
->>>>>>> 14fa7b01
     from file_portal import ERROR_QUEUE
     #  Print error via standard error #
     err_message = f'\n* [ERROR] {msg} *\n'
